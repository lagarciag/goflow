--- conflicted
+++ resolved
@@ -1,10 +1,7 @@
 package flow
 
 import (
-<<<<<<< HEAD
-=======
-	//"code.google.com/p/go.net/websocket"
->>>>>>> ae714557
+
 	"golang.org/x/net/websocket"
 	"github.com/nu7hatch/gouuid"
 	"log"
